--- conflicted
+++ resolved
@@ -290,17 +290,12 @@
         volumes[project.src_folder()] = {"bind": CONTAINER_SRC_PATH, "mode": "rw"}
 
         # If SSH_AUTH_SOCK is set, provide the ssh auth socket as a volume
-<<<<<<< HEAD
-        if 'SSH_AUTH_SOCK' in os.environ:
+        if "SSH_AUTH_SOCK" in os.environ:
             if platform.system() != "Darwin":
-                volumes[os.environ['SSH_AUTH_SOCK']] = {'bind': os.environ['SSH_AUTH_SOCK'], 'mode': 'rw'}
+                volumes[os.environ["SSH_AUTH_SOCK"]] = {"bind": os.environ["SSH_AUTH_SOCK"], "mode": "rw"}
             else:
                 # See: https://stackoverflow.com/a/60713369
-                volumes['/run/host-services/ssh-auth.sock'] = {'bind': os.environ['SSH_AUTH_SOCK'], 'mode': 'rw'}
-=======
-        if "SSH_AUTH_SOCK" in os.environ:
-            volumes[os.environ["SSH_AUTH_SOCK"]] = {"bind": os.environ["SSH_AUTH_SOCK"], "mode": "rw"}
->>>>>>> aa377b88
+                volumes["/run/host-services/ssh-auth.sock"] = {"bind": os.environ["SSH_AUTH_SOCK"], "mode": "rw"}
 
         # additional_volumes
         if "additional_volumes" in self:
