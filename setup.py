--- conflicted
+++ resolved
@@ -18,11 +18,7 @@
     long_description_content_type='text/x-rst',
     url='https://github.com/theCapypara/riptide-lib/',
     install_requires=[
-<<<<<<< HEAD
-        'configcrunch == 1.0.0',
-=======
         'configcrunch >= 1.0.3',
->>>>>>> 432e4d11
         'schema >= 0.7',
         'pyyaml >= 5.4',
         'appdirs >= 1.4',
