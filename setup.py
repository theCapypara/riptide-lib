<<<<<<< HEAD
__version__ = '0.6.2'
=======
__version__ = '0.7.0'
>>>>>>> d33dfe48
from setuptools import setup, find_packages

# README read-in
from os import path
this_directory = path.abspath(path.dirname(__file__))
with open(path.join(this_directory, 'README.rst'), encoding='utf-8') as f:
    long_description = f.read()
# END README read-in

setup(
    name='riptide-lib',
    version=__version__,
    packages=find_packages(),
    package_data={'riptide': ['assets/*']},
    description='Tool to manage development environments for web applications using containers - Library Package',
    long_description=long_description,
    long_description_content_type='text/x-rst',
    url='https://github.com/theCapypara/riptide-lib/',
    install_requires=[
<<<<<<< HEAD
        # TEMPORARY, see #2:
        'idna <= 2.8',
        'configcrunch == 0.3.7',
        'schema >= 0.6',
        'pyyaml >= 5.1',
=======
        'configcrunch >= 1.0.0',
        'schema >= 0.7',
        'pyyaml >= 5.4',
>>>>>>> d33dfe48
        'appdirs >= 1.4',
        'janus >= 0.7',
        'psutil >= 5.8',
        'GitPython >= 3.1',
        'pywinpty >= 0.5.5; sys_platform == "win32"',
        'python-hosts >= 0.4',
        'python-dotenv >= 0.19.0'
    ],
    classifiers=[
        'Development Status :: 3 - Alpha',
        'Programming Language :: Python',
        'Intended Audience :: Developers',
        'License :: OSI Approved :: MIT License',
        'Programming Language :: Python :: 3.6',
        'Programming Language :: Python :: 3.7',
        'Programming Language :: Python :: 3.8',
        'Programming Language :: Python :: 3.9',
        'Programming Language :: Python :: 3.10',
    ],
)<|MERGE_RESOLUTION|>--- conflicted
+++ resolved
@@ -1,8 +1,4 @@
-<<<<<<< HEAD
-__version__ = '0.6.2'
-=======
 __version__ = '0.7.0'
->>>>>>> d33dfe48
 from setuptools import setup, find_packages
 
 # README read-in
@@ -22,17 +18,9 @@
     long_description_content_type='text/x-rst',
     url='https://github.com/theCapypara/riptide-lib/',
     install_requires=[
-<<<<<<< HEAD
-        # TEMPORARY, see #2:
-        'idna <= 2.8',
-        'configcrunch == 0.3.7',
-        'schema >= 0.6',
-        'pyyaml >= 5.1',
-=======
-        'configcrunch >= 1.0.0',
+        'configcrunch == 1.0.0',
         'schema >= 0.7',
         'pyyaml >= 5.4',
->>>>>>> d33dfe48
         'appdirs >= 1.4',
         'janus >= 0.7',
         'psutil >= 5.8',
